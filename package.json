--- conflicted
+++ resolved
@@ -1,15 +1,9 @@
 {
 	"name": "@opacity/ts-client-library",
-<<<<<<< HEAD
 	"description": "Client libraries for Opacity v2",
 	"version": "0.0.0",
 	"author": "Opacity Storage <support@opacity.io>",
 	"license": "SEE LICENSE IN LICENSE.md",
-=======
-	"version": "0.0.0",
-	"description": "Client libraries for Opacity v2",
-	"author": "Connor <13987924+CKH4@users.noreply.github.com>",
->>>>>>> e082ebfb
 	"homepage": "https://github.com/opacity/ts-client-library#readme",
 	"files": [
 		"**/*"
@@ -30,15 +24,6 @@
 			"pre-commit": "git-format-staged -f 'prettierx --config ./config/prettierx.config.json --ignore-unknown --stdin --stdin-filepath \"{}\"' ."
 		}
 	},
-<<<<<<< HEAD
-	"devDependencies": {
-		"@types/node": "^14.14.13",
-		"fuse-box": "^4.0.0-next.447",
-		"husky": "^5.1.3",
-		"prettierx": "^0.17.0",
-		"ts-node": "^9.1.1",
-		"typescript": "^4.2.3"
-=======
 	"dependencies": {
 		"account-management": "file:packages/account-management",
 		"account-system": "file:packages/account-system",
@@ -58,6 +43,5 @@
 		"testyts": "^1.1.0",
 		"ts-node": "^9.1.1",
 		"typescript": "^4.1.3"
->>>>>>> e082ebfb
 	}
 }