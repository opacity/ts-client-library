--- conflicted
+++ resolved
@@ -111,10 +111,10 @@
 	duration?: number
 }
 
-<<<<<<< HEAD
 export type AccountStripeArgs = {
 	stripeToken?: string
-=======
+}
+
 export type AccountRenewArgs = {
 	duration?: number
 }
@@ -122,7 +122,6 @@
 export type AccountRenewStatusArgs = {
 	metadataKeys: Uint8Array[]
 	fileIDs: Uint8Array[]
->>>>>>> 4b606ff3
 }
 
 export type AccountConfig = {
